import torch
from torch import nn
from torch import Tensor, LongTensor


class LearnableEmbeddings(nn.Module):
    """Construct the Learnable embeddings."""
    def __init__(
        self,
        num_embeddings: int,
        embedding_dim: int,
        pad_token_id: int,
    ) -> None:
        super().__init__()
        self.word_embeddings = nn.Embedding(num_embeddings, embedding_dim, padding_idx=pad_token_id)

    def forward(
        self,
        ids: Tensor,
    ) -> Tensor:
        word_embeddings = self.word_embeddings(ids)
        return word_embeddings

class SinusoidalEmbeddings(nn.Module):
    """Construct the Sinusoidal embeddings."""
    def __init__(
        self,
        num_embeddings: int,
        embedding_dim: int,
        pad_token_id: int,
        div_scale: int = 10000,
    ) -> None:
        self.num_embeddings = num_embeddings
        self.embedding_dim = embedding_dim
        self.pad_token_id = pad_token_id
        self.div_scale = div_scale
        self.postion_embeddings = nn.Embedding(num_embeddings, embedding_dim, pad_token_id)        

    def forward(
        self,
        ids: Tensor,
    ) -> Tensor:
        pass


class BERTEmbeddings(nn.Module):
    """Construct the embeddings from word, position and token_type embeddings."""
    def __init__(
        self,
        vocab_size: int = 30522,
        hidden_size: int = 768,
        pad_token_id: int = 0,
        max_position_embeddings: int = 512,
        type_vocab_size: int = 2,
        layer_norm_eps: float = 1e-12,
        hidden_dropout_prob: float = 0.1,
    ) -> None:
<<<<<<< HEAD
        super().__init__()
        self.word_embeddings = nn.Embedding(vocab_size, hidden_size, padding_idx=pad_token_id)
        self.position_embeddings = nn.Embedding(max_position_embeddings, hidden_size)
        self.token_type_embeddings = nn.Embedding(type_vocab_size, hidden_size)

        self.LayerNorm = nn.LayerNorm(hidden_size, layer_norm_eps)
        self.dropout = nn.Dropout(hidden_dropout_prob)

        self.register_buffer("position_ids", torch.arange(max_position_embeddings).expand(1, -1))
        self.register_buffer("token_type_ids", torch.zeros(self.position_ids.size(), dtype=torch.long), persistent=False)
=======
        """
        Args:
            vocab_size (`int`, *optional*, defaults to 30522):
                Vocabulary size of the BERT model. Defines the number of different tokens that can be represented by the
                `inputs_ids`.
            hidden_size (`int`, *optional*, defaults to 768):
                Dimensionality of the encoder layers.
            max_position_embeddings (`int`, *optional*, defaults to 512):
                The maximum sequence length that this model might ever be used with. Typically set this to something large
                just in case (e.g., 512 or 1024 or 2048).
            type_vocab_size (`int`, *optional*, defaults to 2):
                The vocabulary size of the `token_type_ids`.
            layer_norm_eps (`float`, *optional*, defaults to 1e-12):
                The epsilon used by the layer normalization layers.
            hidden_dropout_prob (`float`, *optional*, defaults to 0.1):
                The dropout probability for all fully connected layers in the embeddings and encoder.
        """
        pass
>>>>>>> f6b0dacd

    def forward(
        self,
        input_ids: Tensor,
        token_type_ids: Tensor = None,
        position_ids: Tensor = None,
    ) -> Tensor:
<<<<<<< HEAD
        input_shape = input_ids.size()
        seq_length = input_shape[1]

        if position_ids is None:
            position_ids = self.position_ids[:, :seq_length]
        
        if token_type_ids is None:
            buffered_token_type_ids = self.token_type_ids[:, :seq_length]
            buffered_token_type_ids_expanded = buffered_token_type_ids.expand(input_shape[0], seq_length)
            token_type_ids = buffered_token_type_ids_expanded
        
        inputs_embeddings = self.word_embeddings(input_ids)
        token_type_embeddings = self.token_type_embeddings(token_type_ids)
        position_embeddings = self.position_embeddings(position_ids)
        embeddings = inputs_embeddings + token_type_embeddings + position_embeddings

        embeddings = self.LayerNorm(embeddings)
        embeddings = self.dropout(embeddings)
        return embeddings

if __name__ == "__main__":
    # TODO: testing
    le = LearnableEmbeddings(512, 768, 0)
    print(le(LongTensor([1, 2, 3, 4, 5])))
    print(le(LongTensor([0, 0, 511, 510])))

    be = BERTEmbeddings()
    print(be(LongTensor([[1, 2, 3, 4, 5]])))
    print(be(LongTensor([[0, 1, 510, 511]])))
=======
        """
        Args:
            input_ids (`torch.LongTensor` of shape `(batch_size, sequence_length)`):
                Indices of input sequence tokens in the vocabulary.
                Indices can be obtained using [`BertTokenizer`].
            token_type_ids (`torch.LongTensor` of shape `(batch_size, sequence_length)`, *optional*):
                Segment token indices to indicate first and second portions of the inputs. Indices are selected in `[0,
                1]`:
                - 0 corresponds to a *sentence A* token,
                - 1 corresponds to a *sentence B* token.
            position_ids (`torch.LongTensor` of shape `(batch_size, sequence_length)`, *optional*):
                Indices of positions of each input sequence tokens in the position embeddings. Selected in the range `[0,
                config.max_position_embeddings - 1]`.
        """
        pass
>>>>>>> f6b0dacd
<|MERGE_RESOLUTION|>--- conflicted
+++ resolved
@@ -55,18 +55,6 @@
         layer_norm_eps: float = 1e-12,
         hidden_dropout_prob: float = 0.1,
     ) -> None:
-<<<<<<< HEAD
-        super().__init__()
-        self.word_embeddings = nn.Embedding(vocab_size, hidden_size, padding_idx=pad_token_id)
-        self.position_embeddings = nn.Embedding(max_position_embeddings, hidden_size)
-        self.token_type_embeddings = nn.Embedding(type_vocab_size, hidden_size)
-
-        self.LayerNorm = nn.LayerNorm(hidden_size, layer_norm_eps)
-        self.dropout = nn.Dropout(hidden_dropout_prob)
-
-        self.register_buffer("position_ids", torch.arange(max_position_embeddings).expand(1, -1))
-        self.register_buffer("token_type_ids", torch.zeros(self.position_ids.size(), dtype=torch.long), persistent=False)
-=======
         """
         Args:
             vocab_size (`int`, *optional*, defaults to 30522):
@@ -84,8 +72,16 @@
             hidden_dropout_prob (`float`, *optional*, defaults to 0.1):
                 The dropout probability for all fully connected layers in the embeddings and encoder.
         """
-        pass
->>>>>>> f6b0dacd
+        super().__init__()
+        self.word_embeddings = nn.Embedding(vocab_size, hidden_size, padding_idx=pad_token_id)
+        self.position_embeddings = nn.Embedding(max_position_embeddings, hidden_size)
+        self.token_type_embeddings = nn.Embedding(type_vocab_size, hidden_size)
+
+        self.LayerNorm = nn.LayerNorm(hidden_size, layer_norm_eps)
+        self.dropout = nn.Dropout(hidden_dropout_prob)
+
+        self.register_buffer("position_ids", torch.arange(max_position_embeddings).expand(1, -1))
+        self.register_buffer("token_type_ids", torch.zeros(self.position_ids.size(), dtype=torch.long), persistent=False)
 
     def forward(
         self,
@@ -93,7 +89,20 @@
         token_type_ids: Tensor = None,
         position_ids: Tensor = None,
     ) -> Tensor:
-<<<<<<< HEAD
+        """
+        Args:
+            input_ids (`torch.LongTensor` of shape `(batch_size, sequence_length)`):
+                Indices of input sequence tokens in the vocabulary.
+                Indices can be obtained using [`BertTokenizer`].
+            token_type_ids (`torch.LongTensor` of shape `(batch_size, sequence_length)`, *optional*):
+                Segment token indices to indicate first and second portions of the inputs. Indices are selected in `[0,
+                1]`:
+                - 0 corresponds to a *sentence A* token,
+                - 1 corresponds to a *sentence B* token.
+            position_ids (`torch.LongTensor` of shape `(batch_size, sequence_length)`, *optional*):
+                Indices of positions of each input sequence tokens in the position embeddings. Selected in the range `[0,
+                config.max_position_embeddings - 1]`.
+        """
         input_shape = input_ids.size()
         seq_length = input_shape[1]
 
@@ -123,20 +132,4 @@
     be = BERTEmbeddings()
     print(be(LongTensor([[1, 2, 3, 4, 5]])))
     print(be(LongTensor([[0, 1, 510, 511]])))
-=======
-        """
-        Args:
-            input_ids (`torch.LongTensor` of shape `(batch_size, sequence_length)`):
-                Indices of input sequence tokens in the vocabulary.
-                Indices can be obtained using [`BertTokenizer`].
-            token_type_ids (`torch.LongTensor` of shape `(batch_size, sequence_length)`, *optional*):
-                Segment token indices to indicate first and second portions of the inputs. Indices are selected in `[0,
-                1]`:
-                - 0 corresponds to a *sentence A* token,
-                - 1 corresponds to a *sentence B* token.
-            position_ids (`torch.LongTensor` of shape `(batch_size, sequence_length)`, *optional*):
-                Indices of positions of each input sequence tokens in the position embeddings. Selected in the range `[0,
-                config.max_position_embeddings - 1]`.
-        """
-        pass
->>>>>>> f6b0dacd
+    