import math
import torch
from torch import nn, Tensor
from typing import Union


class MultiHeadAttention(nn.Module):
    """Construct the Multi Head Attention."""

    def __init__(
        self,
        num_attention_heads: int = 12,
        hidden_size: int = 768,
        attention_probs_dropout_prob: int = 0.1,
        position_embedding_type: str = "absolute",  # Supporting 'relative' is a bonus.
        is_cross_attention: bool = False,
    ) -> None:
<<<<<<< HEAD
        super().__init__()
        assert hidden_size % num_attention_heads == 0
        assert (
            position_embedding_type == "absolute"
            or position_embedding_type == "relative"
        )

        self.num_attention_heads = num_attention_heads
        self.attention_head_size = hidden_size // num_attention_heads
        self.all_head_size = self.num_attention_heads * self.attention_head_size

        self.query = nn.Linear(hidden_size, self.all_head_size)
        self.key = nn.Linear(hidden_size, self.all_head_size)
        self.value = nn.Linear(hidden_size, self.all_head_size)

        self.dropout = nn.Dropout(attention_probs_dropout_prob)
        self.is_cross_attention = is_cross_attention

    def transpose_for_socres(self, x):
        # x.shape: (batch_size, seq_length, hidden_size)
        # new_x_shape: (batch_size, seq_length, num_attetion_heads, attention_head_size)
        # return
        new_x_shape = x.size()[:-1] + (
            self.num_attention_heads,
            self.attention_head_size,
        )
        x = x.view(new_x_shape)
        return x.permute(0, 2, 1, 3)
=======
        """
        Args:
            num_attention_heads (`int`, *optional*, defaults to 12):
                Number of attention heads for each attention layer in the Transformer encoder.
            hidden_size (`int`, *optional*, defaults to 768):
                Dimensionality of the encoder layers.
            attention_probs_dropout_prob (`float`, *optional*, defaults to 0.1):
                The dropout ratio for the attention probabilities.
            position_embedding_type (`str`, *optional*, defaults to `"absolute"`):
                Type of position embedding. Choose one of `"absolute"`, `"relative"`. For
                positional embeddings use `"absolute"`. For more information on `"relative"`, please refer to
                [Self-Attention with Relative Position Representations (Shaw et al.)](https://arxiv.org/abs/1803.02155).
        """
        assert position_embedding_type == 'absolute' or position_embedding_type =='relative'
        pass
>>>>>>> f6b0dacd

    def forward(
        self,
        hidden_states: Tensor,
        attention_mask: Tensor = None,
        encoder_hidden_states: Tensor = None,
        encoder_attention_mask: Tensor = None,
<<<<<<< HEAD
        output_attentions: bool = False,  # Return Tensor if not output_attentions else tuple(Tensor, Tensor)
    ):

        self.multi_head_attention_type = (
            "cross-attention" if encoder_hidden_states else "self-attention"
        )
        if self.is_cross_attention:
            K = self.transpose_for_socres(self.key(encoder_hidden_states))
            V = self.transpose_for_socres(self.value(encoder_hidden_states))
            attention_mask = encoder_attention_mask
        else:
            K = self.transpose_for_socres(self.key(hidden_states))
            V = self.transpose_for_socres(self.value(hidden_states))

        Q = self.transpose_for_socres(self.query(hidden_states))

        attention_scores = torch.matmul(Q, K.transpose(-1, -2))
        # attention_scores.shape: (batch_size, num_attention_heads, seq_length, seq_length)

        attention_scores = attention_scores / math.sqrt(self.attention_head_size)

        # print(attention_scores.shape, attention_mask.shape)
        # # why?
        # if attention_mask is not None:
        #     attention_scores = attention_scores + attention_mask

        # Normalize
        attention_probs = nn.functional.softmax(attention_scores, dim=-1)
        attention_probs = self.dropout(attention_probs)

        context_layer = torch.matmul(attention_probs, V)

        # what is this?
        context_layer = context_layer.permute(0, 2, 1, 3).contiguous()
        new_context_layer_shape = context_layer.size()[:-2] + (self.all_head_size,)
        context_layer = context_layer.view(new_context_layer_shape)

        # outputs = (context_layer, attention_probs) if output_attentions else (context_layer,)

        return context_layer
=======
        output_attentions: bool = False,        # Return Tensor if not output_attentions else tuple(Tensor, Tensor)
    ) -> Union[Tensor, tuple(Tensor, Tensor)]:
        """
        Args:
            hidden_states (`torch.FloatTensor` of shape `(batch_size, sequence_length, hidden_size)`):
                Contextual representations.
            attention_mask (`torch.FloatTensor` of shape `(batch_size, sequence_length, sequence_length)`, *optional*):
                Mask to avoid performing attention on padding token & future token indices. Mask values selected in `[0, 1]`:
                - 1 for tokens that are **not masked**,
                - 0 for tokens that are **masked**.
            encoder_hidden_states (`torch.FloatTensor` of shape `(batch_size, sequence_length, hidden_size)`):
                Contextual representations of the encoding sequence.
            encoder_attention_mask (`torch.FloatTensor` of shape `(batch_size, sequence_length, sequence_length)`, *optional*):
                Mask to avoid performing attention on padding token indices. Mask values selected in `[0, 1]`:
                - 1 for tokens that are **not masked**,
                - 0 for tokens that are **masked**.
            output_attentions (`bool`, *optional*):
                Whether or not to return the attentions tensors of all attention layers.
        """
        self.multi_head_attention_type = 'cross-attention' if encoder_hidden_states else 'self-attention'
        pass
>>>>>>> f6b0dacd


class SelfAttentionSublayer(nn.Module):
    """
    Construct the Self-Attention Sublayer, consisting of an attention network,
    a layer normalization network, and a residual network.
    It is a part of the Transformer Encoder.
    """

    def __init__(
        self,
        num_attention_heads: int = 12,
        hidden_size: int = 768,
        attention_probs_dropout_prob: int = 0.1,
        layer_norm_eps: float = 1e-12,
        hidden_dropout_prob: float = 0.1,
        position_embedding_type: str = "absolute",  # Supporting 'relative' is a bonus.
    ) -> None:
<<<<<<< HEAD
        super().__init__()
        assert (
            position_embedding_type == "absolute"
            or position_embedding_type == "relative"
        )
        self.atten = MultiHeadAttention(
            num_attention_heads,
            hidden_size,
            attention_probs_dropout_prob,
            position_embedding_type,
        )
        self.linear = nn.Linear(hidden_size, hidden_size)
        self.LayerNorm = nn.LayerNorm(hidden_size, layer_norm_eps)
        self.dropout = nn.Dropout(hidden_dropout_prob)
=======
        """
        Args:
            num_attention_heads (`int`, *optional*, defaults to 12):
                Number of attention heads for each attention layer in the Transformer encoder.
            hidden_size (`int`, *optional*, defaults to 768):
                Dimensionality of the encoder layers.
            attention_probs_dropout_prob (`float`, *optional*, defaults to 0.1):
                The dropout ratio for the attention probabilities.
            layer_norm_eps (`float`, *optional*, defaults to 1e-12):
                The epsilon used by the layer normalization layers.
            hidden_dropout_prob (`float`, *optional*, defaults to 0.1):
                The dropout probability for all fully connected layers in the embeddings and encoder.
            position_embedding_type (`str`, *optional*, defaults to `"absolute"`):
                Type of position embedding. Choose one of `"absolute"`, `"relative"`. For
                positional embeddings use `"absolute"`. For more information on `"relative"`, please refer to
                [Self-Attention with Relative Position Representations (Shaw et al.)](https://arxiv.org/abs/1803.02155).
        """
        assert position_embedding_type == 'absolute' or position_embedding_type =='relative'
        pass
>>>>>>> f6b0dacd

    def forward(
        self,
        hidden_states: Tensor,
        attention_mask: Tensor = None,
<<<<<<< HEAD
        output_attentions: bool = False,  # Return Tensor if not output_attentions else tuple(Tensor, Tensor)
    ):
        outputs = self.atten(hidden_states, attention_mask, output_attentions)
        # print(f"selfAttetionOutputs: {outputs}")
        outputs = self.dropout(self.linear(outputs))
        outputs = self.LayerNorm(outputs + hidden_states)
        return outputs
=======
        output_attentions: bool = False,        # Return Tensor if not output_attentions else tuple(Tensor, Tensor)
    ) -> Union[Tensor, tuple(Tensor, Tensor)]:
        """
        Args:
            hidden_states (`torch.FloatTensor` of shape `(batch_size, sequence_length, hidden_size)`):
                Contextual representations.
            attention_mask (`torch.FloatTensor` of shape `(batch_size, sequence_length, sequence_length)`, *optional*):
                Mask to avoid performing attention on padding token indices. Mask values selected in `[0, 1]`:
                - 1 for tokens that are **not masked**,
                - 0 for tokens that are **masked**.
            output_attentions (`bool`, *optional*):
                Whether or not to return the attentions tensors of all attention layers.
        """
        pass
>>>>>>> f6b0dacd


class CrossAttentionSublayer(nn.Module):
    """
    Construct the Cross-Attention Sublayer, consisting of an attention network,
    a layer normalization network, and a residual network.
    It is a part of the Transformer Decoder.
    """

    def __init__(
        self,
        num_attention_heads: int = 12,
        hidden_size: int = 768,
        attention_probs_dropout_prob: int = 0.1,
        layer_norm_eps: float = 1e-12,
        hidden_dropout_prob: float = 0.1,
        position_embedding_type: str = "absolute",  # Supporting 'relative' is a bonus.
    ) -> None:
<<<<<<< HEAD

        assert (
            position_embedding_type == "absolute"
            or position_embedding_type == "relative"
        )
=======
        """
        Args:
            num_attention_heads (`int`, *optional*, defaults to 12):
                Number of attention heads for each attention layer in the Transformer encoder.
            hidden_size (`int`, *optional*, defaults to 768):
                Dimensionality of the encoder layers.
            attention_probs_dropout_prob (`float`, *optional*, defaults to 0.1):
                The dropout ratio for the attention probabilities.
            layer_norm_eps (`float`, *optional*, defaults to 1e-12):
                The epsilon used by the layer normalization layers.
            hidden_dropout_prob (`float`, *optional*, defaults to 0.1):
                The dropout probability for all fully connected layers in the embeddings and encoder.
            position_embedding_type (`str`, *optional*, defaults to `"absolute"`):
                Type of position embedding. Choose one of `"absolute"`, `"relative"`. For
                positional embeddings use `"absolute"`. For more information on `"relative"`, please refer to
                [Self-Attention with Relative Position Representations (Shaw et al.)](https://arxiv.org/abs/1803.02155).
        """
        assert position_embedding_type == 'absolute' or position_embedding_type =='relative'
>>>>>>> f6b0dacd
        pass

    def forward(
        self,
        hidden_states: Tensor,
        attention_mask: Tensor = None,
        encoder_hidden_states: Tensor = None,
        encoder_attention_mask: Tensor = None,
<<<<<<< HEAD
        output_attentions: bool = False,  # Return Tensor if not output_attentions else tuple(Tensor, Tensor)
    ):
=======
        output_attentions: bool = False,        # Return Tensor if not output_attentions else tuple(Tensor, Tensor)
    ) -> Union[Tensor, tuple(Tensor, Tensor)]:
        """
        Args:
            hidden_states (`torch.FloatTensor` of shape `(batch_size, sequence_length, hidden_size)`):
                Contextual representations.
            attention_mask (`torch.FloatTensor` of shape `(batch_size, sequence_length, sequence_length)`, *optional*):
                Mask to avoid performing attention on padding token & future token indices. Mask values selected in `[0, 1]`:
                - 1 for tokens that are **not masked**,
                - 0 for tokens that are **masked**.
            encoder_hidden_states (`torch.FloatTensor` of shape `(batch_size, sequence_length, hidden_size)`):
                Contextual representations of the encoding sequence.
            encoder_attention_mask (`torch.FloatTensor` of shape `(batch_size, sequence_length, sequence_length)`, *optional*):
                Mask to avoid performing attention on padding token indices. Mask values selected in `[0, 1]`:
                - 1 for tokens that are **not masked**,
                - 0 for tokens that are **masked**.
            output_attentions (`bool`, *optional*):
                Whether or not to return the attentions tensors of all attention layers.
        """
>>>>>>> f6b0dacd
        pass


class BertSelfAttention(nn.Module):
    def __init__(
        self,
        num_attention_heads: int = 12,
        hidden_size: int = 768,
        attention_probs_dropout_prob: int = 0.1,
        position_embedding_type: str = "absolute",  # Supporting 'relative' is a bonus.
    ):
        super().__init__()
        assert hidden_size % num_attention_heads == 0

        self.num_attention_heads = num_attention_heads
        self.attention_head_size = int(hidden_size / num_attention_heads)
        self.all_head_size = self.num_attention_heads * self.attention_head_size

        self.query = nn.Linear(hidden_size, self.all_head_size)
        self.key = nn.Linear(hidden_size, self.all_head_size)
        self.value = nn.Linear(hidden_size, self.all_head_size)

        self.dropout = nn.Dropout(attention_probs_dropout_prob)

    def transpose_for_scores(self, x):
        new_x_shape = x.size()[:-1] + (
            self.num_attention_heads,
            self.attention_head_size,
        )
        x = x.view(new_x_shape)
        return x.permute(0, 2, 1, 3)

    def forward(
        self,
        hidden_states,
        attention_mask=None,
        head_mask=None,
        encoder_hidden_states=None,
        encoder_attention_mask=None,
        past_key_value=None,
        output_attentions=False,
    ):
        mixed_query_layer = self.query(hidden_states)

        # If this is instantiated as a cross-attention module, the keys
        # and values come from an encoder; the attention mask needs to be
        # such that the encoder's padding tokens are not attended to.
        is_cross_attention = encoder_hidden_states is not None

        if is_cross_attention and past_key_value is not None:
            # reuse k,v, cross_attentions
            key_layer = past_key_value[0]
            value_layer = past_key_value[1]
            attention_mask = encoder_attention_mask
        elif is_cross_attention:
            key_layer = self.transpose_for_scores(self.key(encoder_hidden_states))
            value_layer = self.transpose_for_scores(self.value(encoder_hidden_states))
            attention_mask = encoder_attention_mask
        elif past_key_value is not None:
            key_layer = self.transpose_for_scores(self.key(hidden_states))
            value_layer = self.transpose_for_scores(self.value(hidden_states))
            key_layer = torch.cat([past_key_value[0], key_layer], dim=2)
            value_layer = torch.cat([past_key_value[1], value_layer], dim=2)
        else:
            key_layer = self.transpose_for_scores(self.key(hidden_states))
            value_layer = self.transpose_for_scores(self.value(hidden_states))

        query_layer = self.transpose_for_scores(mixed_query_layer)

        # Take the dot product between "query" and "key" to get the raw attention scores.
        attention_scores = torch.matmul(query_layer, key_layer.transpose(-1, -2))

        attention_scores = attention_scores / math.sqrt(self.attention_head_size)
        if attention_mask is not None:
            # Apply the attention mask is (precomputed for all layers in BertModel forward() function)
            attention_scores = attention_scores + attention_mask

        # Normalize the attention scores to probabilities.
        attention_probs = nn.functional.softmax(attention_scores, dim=-1)

        # This is actually dropping out entire tokens to attend to, which might
        # seem a bit unusual, but is taken from the original Transformer paper.
        attention_probs = self.dropout(attention_probs)

        context_layer = torch.matmul(attention_probs, value_layer)

        context_layer = context_layer.permute(0, 2, 1, 3).contiguous()
        new_context_layer_shape = context_layer.size()[:-2] + (self.all_head_size,)
        context_layer = context_layer.view(new_context_layer_shape)

        return context_layer


class BertSelfOutput(nn.Module):
    def __init__(
        self,
        hidden_size: int = 768,
        layer_norm_eps: float = 1e-12,
        hidden_dropout_prob: float = 0.1,
    ):
        super().__init__()
        self.dense = nn.Linear(hidden_size, hidden_size)
        self.LayerNorm = nn.LayerNorm(hidden_size, eps=layer_norm_eps)
        self.dropout = nn.Dropout(hidden_dropout_prob)

    def forward(self, hidden_states, input_tensor):
        hidden_states = self.dense(hidden_states)
        hidden_states = self.dropout(hidden_states)
        hidden_states = self.LayerNorm(hidden_states + input_tensor)
        return hidden_states


class BertAttention(nn.Module):
    def __init__(
        self,
        num_attention_heads: int = 12,
        hidden_size: int = 768,
        attention_probs_dropout_prob: int = 0.1,
        position_embedding_type: str = "absolute",  # Supporting 'relative' is a bonus.
        layer_norm_eps: float = 1e-12,
        hidden_dropout_prob: float = 0.1,
    ):
        super().__init__()
        self.self = BertSelfAttention(
            num_attention_heads,
            hidden_size,
            attention_probs_dropout_prob,
            position_embedding_type=position_embedding_type,
        )
        self.output = BertSelfOutput(hidden_size, layer_norm_eps, hidden_dropout_prob)

    def forward(
        self,
        hidden_states,
        attention_mask=None,
        head_mask=None,
        encoder_hidden_states=None,
        encoder_attention_mask=None,
        past_key_value=None,
        output_attentions=False,
    ):
        self_outputs = self.self(
            hidden_states,
            attention_mask,
            head_mask,
            encoder_hidden_states,
            encoder_attention_mask,
            past_key_value,
            output_attentions,
        )
        # print(self_outputs)
        attention_output = self.output(self_outputs, hidden_states)
        return attention_output


if __name__ == "__main__":
    torch.manual_seed(42)
    torch.cuda.manual_seed(42)

    atten = MultiHeadAttention()
    input_tensors = torch.rand((10, 20, 768))
    atten1 = atten(input_tensors)

    torch.manual_seed(42)
    torch.cuda.manual_seed(42)

    atten = BertSelfAttention()
    input_tensors = torch.rand((10, 20, 768))
    atten2 = atten(input_tensors)
    # assert atten1 == atten2

    # MultiHeadAttention testing pass!

    torch.manual_seed(42)
    torch.cuda.manual_seed(42)

    selfAtten = SelfAttentionSublayer()
    input_tensors = torch.rand((10, 20, 768))
    atten1 = selfAtten(input_tensors)
    print(atten1.shape, atten1)

    torch.manual_seed(42)
    torch.cuda.manual_seed(42)

    selfAtten = BertAttention()
    input_tensors = torch.rand((10, 20, 768))
    atten2 = selfAtten(input_tensors)
    print(atten2.shape, atten2)

    # SelfAttentionSublayer testing pass!<|MERGE_RESOLUTION|>--- conflicted
+++ resolved
@@ -15,36 +15,6 @@
         position_embedding_type: str = "absolute",  # Supporting 'relative' is a bonus.
         is_cross_attention: bool = False,
     ) -> None:
-<<<<<<< HEAD
-        super().__init__()
-        assert hidden_size % num_attention_heads == 0
-        assert (
-            position_embedding_type == "absolute"
-            or position_embedding_type == "relative"
-        )
-
-        self.num_attention_heads = num_attention_heads
-        self.attention_head_size = hidden_size // num_attention_heads
-        self.all_head_size = self.num_attention_heads * self.attention_head_size
-
-        self.query = nn.Linear(hidden_size, self.all_head_size)
-        self.key = nn.Linear(hidden_size, self.all_head_size)
-        self.value = nn.Linear(hidden_size, self.all_head_size)
-
-        self.dropout = nn.Dropout(attention_probs_dropout_prob)
-        self.is_cross_attention = is_cross_attention
-
-    def transpose_for_socres(self, x):
-        # x.shape: (batch_size, seq_length, hidden_size)
-        # new_x_shape: (batch_size, seq_length, num_attetion_heads, attention_head_size)
-        # return
-        new_x_shape = x.size()[:-1] + (
-            self.num_attention_heads,
-            self.attention_head_size,
-        )
-        x = x.view(new_x_shape)
-        return x.permute(0, 2, 1, 3)
-=======
         """
         Args:
             num_attention_heads (`int`, *optional*, defaults to 12):
@@ -58,9 +28,36 @@
                 positional embeddings use `"absolute"`. For more information on `"relative"`, please refer to
                 [Self-Attention with Relative Position Representations (Shaw et al.)](https://arxiv.org/abs/1803.02155).
         """
-        assert position_embedding_type == 'absolute' or position_embedding_type =='relative'
-        pass
->>>>>>> f6b0dacd
+        super().__init__()
+
+        assert hidden_size % num_attention_heads == 0
+        assert (
+            position_embedding_type == "absolute"
+            or position_embedding_type == "relative"
+        )
+
+        self.num_attention_heads = num_attention_heads
+        self.attention_head_size = hidden_size // num_attention_heads
+        self.all_head_size = self.num_attention_heads * self.attention_head_size
+
+        self.query = nn.Linear(hidden_size, self.all_head_size)
+        self.key = nn.Linear(hidden_size, self.all_head_size)
+        self.value = nn.Linear(hidden_size, self.all_head_size)
+
+        self.dropout = nn.Dropout(attention_probs_dropout_prob)
+        self.is_cross_attention = is_cross_attention
+
+    def transpose_for_socres(self, x):
+        # x.shape: (batch_size, seq_length, hidden_size)
+        # new_x_shape: (batch_size, seq_length, num_attetion_heads, attention_head_size)
+        # return
+        new_x_shape = x.size()[:-1] + (
+            self.num_attention_heads,
+            self.attention_head_size,
+        )
+        x = x.view(new_x_shape)
+        return x.permute(0, 2, 1, 3)
+        
 
     def forward(
         self,
@@ -68,50 +65,8 @@
         attention_mask: Tensor = None,
         encoder_hidden_states: Tensor = None,
         encoder_attention_mask: Tensor = None,
-<<<<<<< HEAD
         output_attentions: bool = False,  # Return Tensor if not output_attentions else tuple(Tensor, Tensor)
     ):
-
-        self.multi_head_attention_type = (
-            "cross-attention" if encoder_hidden_states else "self-attention"
-        )
-        if self.is_cross_attention:
-            K = self.transpose_for_socres(self.key(encoder_hidden_states))
-            V = self.transpose_for_socres(self.value(encoder_hidden_states))
-            attention_mask = encoder_attention_mask
-        else:
-            K = self.transpose_for_socres(self.key(hidden_states))
-            V = self.transpose_for_socres(self.value(hidden_states))
-
-        Q = self.transpose_for_socres(self.query(hidden_states))
-
-        attention_scores = torch.matmul(Q, K.transpose(-1, -2))
-        # attention_scores.shape: (batch_size, num_attention_heads, seq_length, seq_length)
-
-        attention_scores = attention_scores / math.sqrt(self.attention_head_size)
-
-        # print(attention_scores.shape, attention_mask.shape)
-        # # why?
-        # if attention_mask is not None:
-        #     attention_scores = attention_scores + attention_mask
-
-        # Normalize
-        attention_probs = nn.functional.softmax(attention_scores, dim=-1)
-        attention_probs = self.dropout(attention_probs)
-
-        context_layer = torch.matmul(attention_probs, V)
-
-        # what is this?
-        context_layer = context_layer.permute(0, 2, 1, 3).contiguous()
-        new_context_layer_shape = context_layer.size()[:-2] + (self.all_head_size,)
-        context_layer = context_layer.view(new_context_layer_shape)
-
-        # outputs = (context_layer, attention_probs) if output_attentions else (context_layer,)
-
-        return context_layer
-=======
-        output_attentions: bool = False,        # Return Tensor if not output_attentions else tuple(Tensor, Tensor)
-    ) -> Union[Tensor, tuple(Tensor, Tensor)]:
         """
         Args:
             hidden_states (`torch.FloatTensor` of shape `(batch_size, sequence_length, hidden_size)`):
@@ -131,7 +86,44 @@
         """
         self.multi_head_attention_type = 'cross-attention' if encoder_hidden_states else 'self-attention'
         pass
->>>>>>> f6b0dacd
+        self.multi_head_attention_type = (
+            "cross-attention" if encoder_hidden_states else "self-attention"
+        )
+        if self.is_cross_attention:
+            K = self.transpose_for_socres(self.key(encoder_hidden_states))
+            V = self.transpose_for_socres(self.value(encoder_hidden_states))
+            attention_mask = encoder_attention_mask
+        else:
+            K = self.transpose_for_socres(self.key(hidden_states))
+            V = self.transpose_for_socres(self.value(hidden_states))
+
+        Q = self.transpose_for_socres(self.query(hidden_states))
+
+        attention_scores = torch.matmul(Q, K.transpose(-1, -2))
+        # attention_scores.shape: (batch_size, num_attention_heads, seq_length, seq_length)
+
+        attention_scores = attention_scores / math.sqrt(self.attention_head_size)
+
+        # print(attention_scores.shape, attention_mask.shape)
+        # # why?
+        # if attention_mask is not None:
+        #     attention_scores = attention_scores + attention_mask
+
+        # Normalize
+        attention_probs = nn.functional.softmax(attention_scores, dim=-1)
+        attention_probs = self.dropout(attention_probs)
+
+        context_layer = torch.matmul(attention_probs, V)
+
+        # what is this?
+        context_layer = context_layer.permute(0, 2, 1, 3).contiguous()
+        new_context_layer_shape = context_layer.size()[:-2] + (self.all_head_size,)
+        context_layer = context_layer.view(new_context_layer_shape)
+
+        # outputs = (context_layer, attention_probs) if output_attentions else (context_layer,)
+
+        return context_layer
+    
 
 
 class SelfAttentionSublayer(nn.Module):
@@ -150,22 +142,6 @@
         hidden_dropout_prob: float = 0.1,
         position_embedding_type: str = "absolute",  # Supporting 'relative' is a bonus.
     ) -> None:
-<<<<<<< HEAD
-        super().__init__()
-        assert (
-            position_embedding_type == "absolute"
-            or position_embedding_type == "relative"
-        )
-        self.atten = MultiHeadAttention(
-            num_attention_heads,
-            hidden_size,
-            attention_probs_dropout_prob,
-            position_embedding_type,
-        )
-        self.linear = nn.Linear(hidden_size, hidden_size)
-        self.LayerNorm = nn.LayerNorm(hidden_size, layer_norm_eps)
-        self.dropout = nn.Dropout(hidden_dropout_prob)
-=======
         """
         Args:
             num_attention_heads (`int`, *optional*, defaults to 12):
@@ -183,25 +159,28 @@
                 positional embeddings use `"absolute"`. For more information on `"relative"`, please refer to
                 [Self-Attention with Relative Position Representations (Shaw et al.)](https://arxiv.org/abs/1803.02155).
         """
-        assert position_embedding_type == 'absolute' or position_embedding_type =='relative'
-        pass
->>>>>>> f6b0dacd
+        super().__init__()
+        assert (
+            position_embedding_type == "absolute"
+            or position_embedding_type == "relative"
+        )
+        self.atten = MultiHeadAttention(
+            num_attention_heads,
+            hidden_size,
+            attention_probs_dropout_prob,
+            position_embedding_type,
+        )
+        self.linear = nn.Linear(hidden_size, hidden_size)
+        self.LayerNorm = nn.LayerNorm(hidden_size, layer_norm_eps)
+        self.dropout = nn.Dropout(hidden_dropout_prob)
+        
 
     def forward(
         self,
         hidden_states: Tensor,
         attention_mask: Tensor = None,
-<<<<<<< HEAD
         output_attentions: bool = False,  # Return Tensor if not output_attentions else tuple(Tensor, Tensor)
     ):
-        outputs = self.atten(hidden_states, attention_mask, output_attentions)
-        # print(f"selfAttetionOutputs: {outputs}")
-        outputs = self.dropout(self.linear(outputs))
-        outputs = self.LayerNorm(outputs + hidden_states)
-        return outputs
-=======
-        output_attentions: bool = False,        # Return Tensor if not output_attentions else tuple(Tensor, Tensor)
-    ) -> Union[Tensor, tuple(Tensor, Tensor)]:
         """
         Args:
             hidden_states (`torch.FloatTensor` of shape `(batch_size, sequence_length, hidden_size)`):
@@ -214,7 +193,12 @@
                 Whether or not to return the attentions tensors of all attention layers.
         """
         pass
->>>>>>> f6b0dacd
+        outputs = self.atten(hidden_states, attention_mask, output_attentions)
+        # print(f"selfAttetionOutputs: {outputs}")
+        outputs = self.dropout(self.linear(outputs))
+        outputs = self.LayerNorm(outputs + hidden_states)
+        return outputs
+    
 
 
 class CrossAttentionSublayer(nn.Module):
@@ -233,13 +217,6 @@
         hidden_dropout_prob: float = 0.1,
         position_embedding_type: str = "absolute",  # Supporting 'relative' is a bonus.
     ) -> None:
-<<<<<<< HEAD
-
-        assert (
-            position_embedding_type == "absolute"
-            or position_embedding_type == "relative"
-        )
-=======
         """
         Args:
             num_attention_heads (`int`, *optional*, defaults to 12):
@@ -257,8 +234,10 @@
                 positional embeddings use `"absolute"`. For more information on `"relative"`, please refer to
                 [Self-Attention with Relative Position Representations (Shaw et al.)](https://arxiv.org/abs/1803.02155).
         """
-        assert position_embedding_type == 'absolute' or position_embedding_type =='relative'
->>>>>>> f6b0dacd
+        assert (
+            position_embedding_type == "absolute"
+            or position_embedding_type == "relative"
+        )
         pass
 
     def forward(
@@ -267,12 +246,8 @@
         attention_mask: Tensor = None,
         encoder_hidden_states: Tensor = None,
         encoder_attention_mask: Tensor = None,
-<<<<<<< HEAD
         output_attentions: bool = False,  # Return Tensor if not output_attentions else tuple(Tensor, Tensor)
     ):
-=======
-        output_attentions: bool = False,        # Return Tensor if not output_attentions else tuple(Tensor, Tensor)
-    ) -> Union[Tensor, tuple(Tensor, Tensor)]:
         """
         Args:
             hidden_states (`torch.FloatTensor` of shape `(batch_size, sequence_length, hidden_size)`):
@@ -290,7 +265,6 @@
             output_attentions (`bool`, *optional*):
                 Whether or not to return the attentions tensors of all attention layers.
         """
->>>>>>> f6b0dacd
         pass
 
 
